import argparse
import logging
from multiprocessing import Pool
import os
from pathlib import Path
from typing import Optional, Sequence
from detectron2.engine import DefaultPredictor
from detectron2.checkpoint import DetectionCheckpointer
from datasets.augmentations import ResizeShortestEdge
import cv2
from main import setup_cfg, setup_logging
from detectron2.modeling import build_model
from detectron2.data import MetadataCatalog
import torch
from tqdm import tqdm

from page_xml.generate_pageXML import GenPageXML
from utils.image_utils import load_image_from_path
from utils.input_utils import clean_input_paths, get_file_paths
from utils.logging_utils import get_logger_name

def get_arguments() -> argparse.Namespace:
    parser = argparse.ArgumentParser(description="Run file to inference using the model found in the config file")
    
    detectron2_args = parser.add_argument_group("detectron2")
    
    detectron2_args.add_argument("-c", "--config", help="config file", required=True)
    detectron2_args.add_argument("--opts", nargs=argparse.REMAINDER, help="optional args to change", default=[])
    
    io_args = parser.add_argument_group("IO")
    io_args.add_argument("-i", "--input", nargs="+", help="Input folder", type=str, action='extend', required=True)
    io_args.add_argument("-o", "--output", help="Output folder", type=str, required=True)
    
    args = parser.parse_args()
    
    return args

class Predictor(DefaultPredictor):
    """
    Predictor runs the model specified in the config, on call the image is processed and the results dict is output
    """
    def __init__(self, cfg):
        """
        Predictor runs the model specified in the config, on call the image is processed and the results dict is output

        Args:
            cfg (CfgNode): config
        """
        self.cfg = cfg.clone()  # cfg can be modified by model
        self.model = build_model(self.cfg)
        self.model.eval()
        if len(cfg.DATASETS.TEST):
            self.metadata = MetadataCatalog.get(cfg.DATASETS.TEST[0])
            
        self.input_format = cfg.INPUT.FORMAT
        assert self.input_format in ["RGB", "BGR"], self.input_format
        
        checkpointer = DetectionCheckpointer(self.model)
        checkpointer.load(cfg.TEST.WEIGHTS)
        
        self.aug = ResizeShortestEdge(
            [cfg.INPUT.MIN_SIZE_TEST, cfg.INPUT.MIN_SIZE_TEST], cfg.INPUT.MAX_SIZE_TEST
        )
        
    def __call__(self, original_image):
        """
        Not really useful, but shows what call needs to be made
        """
        return super().__call__(original_image)

class SavePredictor(Predictor):
    """
    Extension on the predictor that actually saves the part on the prediction we current care about: the semantic segmentation as pageXML
    """
    def __init__(self, 
                 cfg, 
                 input_paths: str | Path, 
                 output_dir: str | Path, 
                 gen_page: GenPageXML):
        """
        Extension on the predictor that actually saves the part on the prediction we current care about: the semantic segmentation as pageXML

        Args:
            cfg (CfgNode): config
            input_dir (str | Path): path to input dir
            output_dir (str | Path): path to output dir
            gen_page (GenPageXML): class to convert from predictions to pageXML
        """
        super().__init__(cfg)
        
        self.input_paths: Optional[Sequence[Path]] = None
        if input_paths is not None:
            self.set_input_paths(input_paths)
        
        self.output_dir: Optional[Path] = None
        if output_dir is not None:
            self.set_output_dir(output_dir)
            
        if not isinstance(gen_page, GenPageXML):
            raise ValueError(f"Must provide conversion from mask to pageXML. Current type is {type(gen_page)}, not GenPageXML")
            
        self.gen_page = gen_page
            
        # Formats found here: https://docs.opencv.org/4.x/d4/da8/group__imgcodecs.html#imread
        self.image_formats = [".bmp", ".dib",
                              ".jpeg", ".jpg", ".jpe",
                              ".jp2",
                              ".png",
                              ".webp",
                              ".pbm", ".pgm", ".ppm", ".pxm", ".pnm",
                              ".pfm",
                              ".sr", ".ras",
                              ".tiff", ".tif",
                              ".exr",
                              ".hdr", ".pic"]
        self.logger = logging.getLogger(get_logger_name())
        
    def set_input_paths(self, input_paths: str | Path | Sequence[str|Path]) -> None:
        """
        Setter for image paths, also cleans them to be a list of Paths

        Args:
            input_paths (str | Path | Sequence[str | Path]): path(s) from which to extract the images

        Raises:
            FileNotFoundError: input path not found on the filesystem
            PermissionError: input path not accessible
        """
        input_paths = clean_input_paths(input_paths)
        
        all_input_paths = []

        for input_path in input_paths:
            if not input_path.exists():
                raise FileNotFoundError(f"Input ({input_path}) is not found")

            if not os.access(path=input_path, mode=os.R_OK):
                raise PermissionError(
                    f"No access to {input_path} for read operations")
            
            input_path = input_path.resolve()
            all_input_paths.append(input_path)

        self.input_paths = all_input_paths
        
    def set_output_dir(self, output_dir: str | Path) -> None:
        """
        Setter for the output dir

        Args:
            output_dir (str | Path): path to output dir
        """
        if isinstance(output_dir, str):
            output_dir = Path(output_dir)

        if not output_dir.is_dir():
            self.logger.info(f"Could not find output dir ({output_dir}), creating one at specified location")
            output_dir.mkdir(parents=True)

        self.output_dir = output_dir.resolve()
    
    def save_prediction(self, input_path: Path | str):
        """
        Run the model and get the prediction, and save pageXML or a mask image depending on the mode

        Args:
            input_path (Path | str): path to single image

        Raises:
            ValueError: no output dir is specified
        """
        if self.output_dir is None:
            raise ValueError("Cannot run when the output dir is not set")
        
        if isinstance(input_path, str):
            input_path = Path(input_path)
        image = load_image_from_path(input_path)
        if image is None:
<<<<<<< HEAD
            self.logger.warning(f"Corrupted image ({input_path}) skipping for now")
=======
>>>>>>> e5b6ad31
            return
        outputs = super().__call__(image)
        output_image = torch.argmax(outputs["sem_seg"], dim=-3).cpu().numpy()
        
        self.gen_page.link_image(input_path)
        self.gen_page.generate_single_page(output_image, input_path)

    def process(self):
        """
        Run the model on all images within the input dir

        Raises:
            ValueError: no input dir is specified
            ValueError: no output dir is specified
        """
        if self.input_paths is None:
            raise ValueError("Cannot run when the input dir is not set")
        if self.output_dir is None:
            raise ValueError("Cannot run when the output dir is not set")
        
        input_paths = get_file_paths(self.input_paths, self.image_formats)
        # Single thread
        for inputs in tqdm(input_paths):
            self.save_prediction(inputs)
        
        # Multithread <- does not work with cuda
        # with Pool(os.cpu_count()) as pool:
        #     results = list(tqdm(pool.imap_unordered(
        #         self.save_prediction, image_paths), total=len(image_paths)))
    
    
def main(args) -> None:
    cfg = setup_cfg(args)
    setup_logging(cfg, save_log=False)
    
    gen_page = GenPageXML(mode=cfg.MODEL.MODE,
                          output_dir=args.output,
                          line_width=cfg.PREPROCESS.BASELINE.LINE_WIDTH,
                          regions=cfg.PREPROCESS.REGION.REGIONS,
                          merge_regions=cfg.PREPROCESS.REGION.MERGE_REGIONS,
                          region_type=cfg.PREPROCESS.REGION.REGION_TYPE)
    
    predictor = SavePredictor(cfg=cfg, input_paths=args.input, output_dir=args.output, gen_page=gen_page)
    
    predictor.process()

if __name__ == "__main__":
    args = get_arguments()
    main(args)<|MERGE_RESOLUTION|>--- conflicted
+++ resolved
@@ -176,10 +176,6 @@
             input_path = Path(input_path)
         image = load_image_from_path(input_path)
         if image is None:
-<<<<<<< HEAD
-            self.logger.warning(f"Corrupted image ({input_path}) skipping for now")
-=======
->>>>>>> e5b6ad31
             return
         outputs = super().__call__(image)
         output_image = torch.argmax(outputs["sem_seg"], dim=-3).cpu().numpy()
