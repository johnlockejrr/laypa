--- conflicted
+++ resolved
@@ -19,9 +19,11 @@
 from detectron2.config import CfgNode
 from tqdm import tqdm
 
+from page_xml.pageXML_parser import PageXMLParser
+
 sys.path.append(str(Path(__file__).resolve().parent.joinpath("..")))
 from core.setup import get_git_hash
-from datasets.dataset import classes_to_colors
+from data.dataset import classes_to_colors
 from page_xml.baseline_extractor import baseline_converter, image_to_baselines
 from page_xml.pageXML_creator import Baseline, PageXMLCreator, Region, TextLine
 from page_xml.xml_regions import XMLRegions
@@ -59,12 +61,9 @@
         whitelist: Optional[Iterable[str]] = None,
         rectangle_regions: Optional[Iterable[str]] = None,
         min_region_size: int = 10,
-<<<<<<< HEAD
         external_processing: bool = False,
         grayscale: bool = True,
-=======
         save_confidence_heatmap: bool = False,
->>>>>>> eebc9658
     ) -> None:
         """
         Class for the generation of the pageXML from class predictions on images
@@ -140,185 +139,18 @@
 
         copy_mode(image_path, image_output_path, mode="link")
 
-<<<<<<< HEAD
     def generate_image_from_sem_seg(self, sem_seg: torch.Tensor, old_height: int, old_width: int) -> np.ndarray:
-=======
-    def generate_single_page_yolo(
-        self,
-        yolo_output: ultralytics.engine.results.Results,
-        image_path: Path,
-        old_height: Optional[int] = None,
-        old_width: Optional[int] = None,
-    ):
->>>>>>> eebc9658
         """
         Generate image from sem_seg
 
         Args:
-            yolo_output: yolo output
+            sem_seg (torch.Tensor): sem_seg as tensor
             image_path (Path): Image path, used for path name
-<<<<<<< HEAD
             old_height (int): height of the original image
             old_width (int): width of the original image
 
         Raises:
             TypeError: Output dir has not been set
-=======
-            old_height (Optional[int], optional): height of the original image. Defaults to None.
-            old_width (Optional[int], optional): width of the original image. Defaults to None.
-        """
-
-        if self.output_dir is None:
-            raise TypeError("Output dir is None")
-        if self.page_dir is None:
-            raise TypeError("Page dir is None")
-
-        xml_output_path = self.page_dir.joinpath(image_path.stem + ".xml")
-        if old_height is None or old_width is None:
-            old_height, old_width = yolo_output.orig_shape
-
-        page = PageData(xml_output_path)
-        page.new_page(image_path.name, str(old_height), str(old_width))
-
-        if self.cfg is not None:
-            page.add_processing_step(
-                get_git_hash(),
-                self.cfg.LAYPA_UUID,
-                self.cfg,
-                self.whitelist,
-                confidence=None,
-            )
-
-        if yolo_output.boxes is None:
-            page.save_xml()
-            return
-
-        region_id = 0
-
-        for i in range(yolo_output.boxes.shape[0]):
-            relative_box = yolo_output.boxes.xyxyn[i].cpu().numpy()
-
-            absolute_box = (
-                (relative_box[0] * old_width).round().astype(np.int32),
-                (relative_box[1] * old_height).round().astype(np.int32),
-                (relative_box[2] * old_width).round().astype(np.int32),
-                (relative_box[3] * old_height).round().astype(np.int32),
-            )
-
-            region_coords = f"{absolute_box[0]},{absolute_box[1]} {absolute_box[2]},{absolute_box[1]} {absolute_box[2]},{absolute_box[3]} {absolute_box[0]},{absolute_box[3]}"
-            region_coords = region_coords.strip()
-
-            class_id = int(yolo_output.boxes.cls[i].cpu().numpy())
-            confidence = yolo_output.boxes.conf[i].cpu().numpy()
-
-            region = yolo_output.names[class_id]
-            region_type = self.xml_regions.region_types[region]
-
-            region_id += 1
-
-            _uuid = uuid.uuid4()
-            text_reg = page.add_element(region_type, f"region_{_uuid}_{region_id}", region, region_coords)
-
-        page.save_xml()
-
-    @staticmethod
-    def scale_to_range(
-        tensor: torch.Tensor,
-        min_value: float = 0.0,
-        max_value: float = 1.0,
-        tensor_min: Optional[float] = None,
-        tensor_max: Optional[float] = None,
-    ) -> torch.Tensor:
-        """
-        Scale tensor to a range
-
-        Args:
-            image (torch.Tensor): image to be scaled
-            min_value (float, optional): minimum value of the range. Defaults to 0.0.
-            max_value (float, optional): maximum value of the range. Defaults to 1.0.
-            tensor_min (Optional[float], optional): minimum value of the tensor. Defaults to None.
-            tensor_max (Optional[float], optional): maximum value of the tensor. Defaults to None.
-
-        Returns:
-            torch.Tensor: scaled image
-        """
-
-        if tensor_min is None:
-            tensor_min = torch.min(tensor).item()
-        if tensor_max is None:
-            tensor_max = torch.max(tensor).item()
-
-        tensor = (max_value - min_value) * (tensor - tensor_min) / (tensor_max - tensor_min) + min_value
-
-        return tensor
-
-    def save_heatmap(self, scaled_confidence: torch.Tensor, image_path: Path):
-        """
-        Save a heatmap of the confidence.
-
-        Args:
-            scaled_confidence (torch.Tensor): confidence as tensor.
-            confidence_output_path (Path): path to save the heatmap.
-        """
-        self.confidence_dir.mkdir(parents=True, exist_ok=True)
-        confidence_output_path = self.confidence_dir.joinpath(image_path.stem + "_confidence.png")
-
-        confidence_grayscale = (scaled_confidence * 255).cpu().numpy().astype(np.uint8)
-        confidence_colored = cv2.applyColorMap(confidence_grayscale, cv2.COLORMAP_PLASMA)[..., ::-1]
-        with AtomicFileName(file_path=confidence_output_path) as path:
-            save_image_array_to_path(str(path), confidence_colored)
-
-    def sem_seg_to_classes_and_confidence(
-        self,
-        sem_seg: torch.Tensor,
-        height: Optional[int] = None,
-        width: Optional[int] = None,
-    ) -> tuple[torch.Tensor, torch.Tensor]:
-        """
-        Convert a single prediction into classes and confidence.
-
-        Args:
-            sem_seg (torch.Tensor): sem_seg as tensor.
-
-        Returns:
-            torch.Tensor, torch.Tensor: classes and confidence.
-        """
-        sem_seg_normalized = torch.nn.functional.softmax(sem_seg, dim=-3)
-        if height is not None and width is not None:
-            sem_seg_interpolated = torch.nn.functional.interpolate(
-                sem_seg_normalized[None], size=(height, width), mode="bilinear", align_corners=False
-            )[0]
-        else:
-            sem_seg_interpolated = sem_seg_normalized
-
-        confidence, _ = torch.max(sem_seg_normalized, dim=-3)
-        sem_seg_classes = torch.argmax(sem_seg_interpolated, dim=-3)
-
-        scaled_confidence = self.scale_to_range(confidence, tensor_min=1 / len(self.xml_regions.regions), tensor_max=1.0)
-
-        return sem_seg_classes, scaled_confidence
-
-    def generate_single_page(
-        self,
-        sem_seg: torch.Tensor,
-        image_path: Path,
-        old_height: Optional[int] = None,
-        old_width: Optional[int] = None,
-    ):
-        """
-        Convert a single prediction into a page.
-
-        Args:
-            sem_seg (torch.Tensor): sem_seg as tensor.
-            image_path (Path): Image path, used for path name.
-            old_height (Optional[int], optional): height of the original image. Defaults to None.
-            old_width (Optional[int], optional): width of the original image. Defaults to None.
-
-        Raises:
-            TypeError: Output dir has not been set.
-            TypeError: Page dir has not been set.
-            NotImplementedError: mode is not known.
->>>>>>> eebc9658
         """
         if self.output_dir is None:
             raise TypeError("Output dir is None")
@@ -404,24 +236,28 @@
 
         return pageXML_creator
 
-<<<<<<< HEAD
     def add_regions_to_page(
         self,
         pageXML_creator: PageXMLCreator,
-        sem_seg: torch.Tensor,
+        sem_seg_tensor: torch.Tensor,
         old_height: int,
         old_width: int,
+        image_path: Path,
     ) -> PageXMLCreator:
         if self.output_dir is None:
             raise TypeError("Output dir is None")
         if self.page_dir is None:
             raise TypeError("Page dir is None")
 
-        height, width = sem_seg.shape[-2:]
+        height, width = sem_seg_tensor.shape[-2:]
 
         scaling = np.asarray([old_width, old_height] / np.asarray([width, height]))
 
-        sem_seg = torch.argmax(sem_seg, dim=-3).cpu().numpy()
+        sem_seg_classes, confidence = self.sem_seg_to_classes_and_confidence(sem_seg_tensor)
+
+        # Apply a color map
+        if self.save_confidence_heatmap:
+            self.save_heatmap(confidence, image_path)
 
         region_id = 0
 
@@ -433,28 +269,8 @@
             # Skip background
             if class_id == 0:
                 continue
-            binary_region_mask = np.zeros_like(sem_seg).astype(np.uint8)
-            binary_region_mask[sem_seg == class_id] = 1
-=======
-        if self.xml_regions.mode == "region":
-            sem_seg_classes, confidence = self.sem_seg_to_classes_and_confidence(sem_seg)
-
-            # Apply a color map
-            if self.save_confidence_heatmap:
-                self.save_heatmap(confidence, image_path)
-
-            sem_seg_classes = sem_seg_classes.cpu().numpy()
-            mean_confidence = torch.mean(confidence).cpu().numpy().item()
-
-            if self.cfg is not None:
-                page.add_processing_step(
-                    get_git_hash(),
-                    self.cfg.LAYPA_UUID,
-                    self.cfg,
-                    self.whitelist,
-                    confidence=mean_confidence,
-                )
->>>>>>> eebc9658
+            binary_region_mask = np.zeros_like(sem_seg_classes).astype(np.uint8)
+            binary_region_mask[sem_seg_classes == class_id] = 1
 
             region_type = self.xml_regions.region_types[region]
 
@@ -479,33 +295,12 @@
                     epsilon = 0.0005 * cv2.arcLength(cnt, True)
                     approx_poly = cv2.approxPolyDP(cnt, epsilon, True)
 
-<<<<<<< HEAD
                     approx_poly = np.round((approx_poly * scaling)).astype(np.int32)
-=======
-                for cnt in contours:
-                    # Remove small objects
-                    if cnt.shape[0] < 4:
-                        continue
-                    if cv2.contourArea(cnt) < self.min_region_size:
-                        continue
->>>>>>> eebc9658
 
                     poly = approx_poly.reshape(-1, 2)
 
-<<<<<<< HEAD
                 for coords in poly:
                     region_coords = region_coords + f" {round(coords[0])},{round(coords[1])}"
-=======
-                    region_coords = ""
-                    if region in self.rectangle_regions:
-                        # Find bounding box
-                        rect = cv2.minAreaRect(cnt)
-                        poly = cv2.boxPoints(rect) * scaling
-                    else:
-                        # Soft a bit the region to prevent spikes
-                        epsilon = 0.0005 * cv2.arcLength(cnt, True)
-                        approx_poly = cv2.approxPolyDP(cnt, epsilon, True)
->>>>>>> eebc9658
 
                 region_coords = region_coords.strip()
 
@@ -521,6 +316,153 @@
 
         return pageXML_creator
 
+    def generate_single_page_yolo(
+        self,
+        yolo_output: ultralytics.engine.results.Results,
+        image_path: Path,
+        old_height: Optional[int] = None,
+        old_width: Optional[int] = None,
+    ):
+        """
+        Convert a single prediction into a page
+
+        Args:
+            yolo_output: yolo output
+            image_path (Path): Image path, used for path name
+            old_height (Optional[int], optional): height of the original image. Defaults to None.
+            old_width (Optional[int], optional): width of the original image. Defaults to None.
+        """
+
+        if self.output_dir is None:
+            raise TypeError("Output dir is None")
+        if self.page_dir is None:
+            raise TypeError("Page dir is None")
+
+        xml_output_path = self.page_dir.joinpath(image_path.stem + ".xml")
+        if old_height is None or old_width is None:
+            old_height, old_width = yolo_output.orig_shape
+
+        page = PageXMLParser(xml_output_path)
+        page.new_page(image_path.name, str(old_height), str(old_width))
+
+        if self.cfg is not None:
+            page.add_processing_step(
+                get_git_hash(),
+                self.cfg.LAYPA_UUID,
+                self.cfg,
+                self.whitelist,
+                confidence=None,
+            )
+
+        if yolo_output.boxes is None:
+            page.save_xml()
+            return
+
+        region_id = 0
+
+        for i in range(yolo_output.boxes.shape[0]):
+            relative_box = yolo_output.boxes.xyxyn[i].cpu().numpy()
+
+            absolute_box = (
+                (relative_box[0] * old_width).round().astype(np.int32),
+                (relative_box[1] * old_height).round().astype(np.int32),
+                (relative_box[2] * old_width).round().astype(np.int32),
+                (relative_box[3] * old_height).round().astype(np.int32),
+            )
+
+            region_coords = f"{absolute_box[0]},{absolute_box[1]} {absolute_box[2]},{absolute_box[1]} {absolute_box[2]},{absolute_box[3]} {absolute_box[0]},{absolute_box[3]}"
+            region_coords = region_coords.strip()
+
+            class_id = int(yolo_output.boxes.cls[i].cpu().numpy())
+            confidence = yolo_output.boxes.conf[i].cpu().numpy()
+
+            region = yolo_output.names[class_id]
+            region_type = self.xml_regions.region_types[region]
+
+            region_id += 1
+
+            _uuid = uuid.uuid4()
+            text_reg = page.add_element(region_type, f"region_{_uuid}_{region_id}", region, region_coords)
+
+        page.save_xml()
+
+    @staticmethod
+    def scale_to_range(
+        tensor: torch.Tensor,
+        min_value: float = 0.0,
+        max_value: float = 1.0,
+        tensor_min: Optional[float] = None,
+        tensor_max: Optional[float] = None,
+    ) -> torch.Tensor:
+        """
+        Scale tensor to a range
+
+        Args:
+            image (torch.Tensor): image to be scaled
+            min_value (float, optional): minimum value of the range. Defaults to 0.0.
+            max_value (float, optional): maximum value of the range. Defaults to 1.0.
+            tensor_min (Optional[float], optional): minimum value of the tensor. Defaults to None.
+            tensor_max (Optional[float], optional): maximum value of the tensor. Defaults to None.
+
+        Returns:
+            torch.Tensor: scaled image
+        """
+
+        if tensor_min is None:
+            tensor_min = torch.min(tensor).item()
+        if tensor_max is None:
+            tensor_max = torch.max(tensor).item()
+
+        tensor = (max_value - min_value) * (tensor - tensor_min) / (tensor_max - tensor_min) + min_value
+
+        return tensor
+
+    def save_heatmap(self, scaled_confidence: torch.Tensor, image_path: Path):
+        """
+        Save a heatmap of the confidence.
+
+        Args:
+            scaled_confidence (torch.Tensor): confidence as tensor.
+            confidence_output_path (Path): path to save the heatmap.
+        """
+        self.confidence_dir.mkdir(parents=True, exist_ok=True)
+        confidence_output_path = self.confidence_dir.joinpath(image_path.stem + "_confidence.png")
+
+        confidence_grayscale = (scaled_confidence * 255).cpu().numpy().astype(np.uint8)
+        confidence_colored = cv2.applyColorMap(confidence_grayscale, cv2.COLORMAP_PLASMA)[..., ::-1]
+        with AtomicFileName(file_path=confidence_output_path) as path:
+            save_image_array_to_path(str(path), confidence_colored)
+
+    def sem_seg_to_classes_and_confidence(
+        self,
+        sem_seg: torch.Tensor,
+        height: Optional[int] = None,
+        width: Optional[int] = None,
+    ) -> tuple[torch.Tensor, torch.Tensor]:
+        """
+        Convert a single prediction into classes and confidence.
+
+        Args:
+            sem_seg (torch.Tensor): sem_seg as tensor.
+
+        Returns:
+            torch.Tensor, torch.Tensor: classes and confidence.
+        """
+        sem_seg_normalized = torch.nn.functional.softmax(sem_seg, dim=-3)
+        if height is not None and width is not None:
+            sem_seg_interpolated = torch.nn.functional.interpolate(
+                sem_seg_normalized[None], size=(height, width), mode="bilinear", align_corners=False
+            )[0]
+        else:
+            sem_seg_interpolated = sem_seg_normalized
+
+        confidence, _ = torch.max(sem_seg_normalized, dim=-3)
+        sem_seg_classes = torch.argmax(sem_seg_interpolated, dim=-3)
+
+        scaled_confidence = self.scale_to_range(confidence, tensor_min=1 / len(self.xml_regions.regions), tensor_max=1.0)
+
+        return sem_seg_classes, scaled_confidence
+
     def generate_single_page(
         self,
         sem_seg: torch.Tensor,
@@ -528,20 +470,34 @@
         old_height: Optional[int] = None,
         old_width: Optional[int] = None,
     ):
+        """
+        Convert a single prediction into a page.
+
+        Args:
+            sem_seg (torch.Tensor): sem_seg as tensor.
+            image_path (Path): Image path, used for path name.
+            old_height (Optional[int], optional): height of the original image. Defaults to None.
+            old_width (Optional[int], optional): width of the original image. Defaults to None.
+
+        Raises:
+            TypeError: Output dir has not been set.
+            TypeError: Page dir has not been set.
+            NotImplementedError: mode is not known.
+        """
         if self.output_dir is None:
             raise TypeError("Output dir is None")
         if self.page_dir is None:
             raise TypeError("Page dir is None")
 
-<<<<<<< HEAD
         if old_height is None or old_width is None:
             old_height, old_width = sem_seg.shape[-2:]
 
         pageXML_creator = PageXMLCreator()
         pageXML_creator.add_page(image_path.name, old_height, old_width)
 
-        if self.cfg is not None:
-            pageXML_creator.add_processing_step(get_git_hash(), self.cfg.LAYPA_UUID, self.cfg, self.whitelist)
+        xml_output_path = self.page_dir.joinpath(image_path.stem + ".xml")
+        page = PageXMLParser(xml_output_path)
+        page.new_page(image_path.name, str(old_height), str(old_width))
 
         if self.external_processing:
             sem_seg_output_path = self.page_dir.joinpath(image_path.stem + ".png")
@@ -550,9 +506,12 @@
                 save_image_array_to_path(str(path), colored_image.astype(np.uint8))
             pageXML_creator.pageXML.save_xml(self.page_dir.joinpath(image_path.stem + ".xml"))
             return
-=======
-                    _uuid = uuid.uuid4()
-                    text_reg = page.add_element(region_type, f"region_{_uuid}_{region_id}", region, region_coords)
+
+        if self.xml_regions.mode == "region":
+            pageXML_creator = self.add_regions_to_page(pageXML_creator, sem_seg, old_height, old_width, image_path)
+            if self.cfg is not None:
+                pageXML_creator.add_processing_step(get_git_hash(), self.cfg.LAYPA_UUID, self.cfg, self.whitelist)
+            pageXML_creator.pageXML.save_xml(self.page_dir.joinpath(image_path.stem + ".xml"))
 
         elif self.xml_regions.mode in ["baseline", "start", "end", "separator"]:
             sem_seg_output_path = self.page_dir.joinpath(image_path.stem + ".png")
@@ -602,13 +561,6 @@
             # Save the mask
             with AtomicFileName(file_path=sem_seg_output_path) as path:
                 save_image_array_to_path(str(path), (sem_seg_classes * 128).clip(0, 255).astype(np.uint8))
-        else:
-            raise NotImplementedError(f"Mode {self.xml_regions.mode} not implemented")
->>>>>>> eebc9658
-
-        if self.xml_regions.mode == "region":
-            pageXML_creator = self.add_regions_to_page(pageXML_creator, sem_seg, old_height, old_width)
-            pageXML_creator.pageXML.save_xml(self.page_dir.joinpath(image_path.stem + ".xml"))
         else:
             pageXML_creator = self.add_baselines_to_page(pageXML_creator, sem_seg, old_height, old_width)
             pageXML_creator.pageXML.save_xml(self.page_dir.joinpath(image_path.stem + ".xml"))
