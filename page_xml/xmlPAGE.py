--- conflicted
+++ resolved
@@ -13,9 +13,9 @@
 from pathlib import Path
 from detectron2 import structures
 
-<<<<<<< HEAD
 sys.path.append(str(Path(__file__).resolve().parent.joinpath("..")))
 from utils.logging_utils import get_logger_name
+from utils.tempdir import AtomicFileName
 
 class Instance(TypedDict):
     bbox: list[float]
@@ -29,10 +29,7 @@
     id: int
     category_id: int
     iscrowd: bool
-=======
-from utils.tempdir import AtomicFileName
-
->>>>>>> 2d884926
+
 
 class PageData:
     """ Class to process PAGE xml files"""
